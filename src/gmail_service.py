import os
import base64
from email.mime.text import MIMEText
from google.auth.transport.requests import Request
from google.oauth2.credentials import Credentials
from google_auth_oauthlib.flow import InstalledAppFlow
from googleapiclient.discovery import build
from groq import Groq
from dotenv import load_dotenv

load_dotenv()

SCOPES = ['https://www.googleapis.com/auth/gmail.compose', 'https://www.googleapis.com/auth/gmail.send']

def get_gmail_service():
    """Get Gmail API service"""
    # Get the directory where this script is located
    script_dir = os.path.dirname(os.path.abspath(__file__))
<<<<<<< HEAD
    token_path = os.path.join(script_dir, 'token.json')
    credentials_path = os.path.join(script_dir, 'credentials.json')
=======
    credentials_path = os.path.join(script_dir, 'credentials.json')
    token_path = os.path.join(script_dir, 'token.json')
>>>>>>> 1a8493e4
    
    creds = None
    if os.path.exists(token_path):
        creds = Credentials.from_authorized_user_file(token_path, SCOPES)
    
    if not creds or not creds.valid:
        if creds and creds.expired and creds.refresh_token:
            creds.refresh(Request())
        else:
            if not os.path.exists(credentials_path):
                return None, "Please add credentials.json file from Google Cloud Console"
            flow = InstalledAppFlow.from_client_secrets_file(credentials_path, SCOPES)
            creds = flow.run_local_server(port=0)
        
        with open(token_path, 'w') as token:
            token.write(creds.to_json())
    
    service = build('gmail', 'v1', credentials=creds)
    return service, None

def draft_email_with_ai(user_request, conversation_history=None, context=None):
    """Use AI to draft email content based on user request with context"""
    client = Groq(api_key=os.environ.get("GROQ_API_KEY"))
    
    # Build context from conversation history
    context_info = ""
    if conversation_history:
        recent_history = conversation_history[-3:]  # Last 3 interactions
        context_info = "\n\nPrevious conversation context:\n"
        for item in recent_history:
            context_info += f"User: {item['user_query']}\nAssistant: {item['response'][:100]}...\n\n"
    
    # Add any stored context
    if context:
        context_info += "\nAdditional context:\n"
        for key, value in context.items():
            context_info += f"{key}: {value}\n"
    
    prompt = f"""
    Based on the user's request and conversation context, draft a professional email. Extract the recipient, subject, and body.
    
    User request: "{user_request}"
    {context_info}
    
    Please respond in this exact format:
    TO: [email address if mentioned, otherwise "RECIPIENT_NEEDED"]
    SUBJECT: [appropriate subject line]
    BODY: [professional email body]
    """
    
    response = client.chat.completions.create(
        messages=[{"role": "user", "content": prompt}],
        model="llama3-8b-8192",
        temperature=0.3,
    )
    
    return response.choices[0].message.content.strip()

def create_draft_email(service, to_email, subject, body):
    """Create a draft email in Gmail"""
    message = MIMEText(body)
    message['to'] = to_email
    message['subject'] = subject
    
    raw_message = base64.urlsafe_b64encode(message.as_bytes()).decode()
    
    draft = {
        'message': {
            'raw': raw_message
        }
    }
    
    try:
        draft = service.users().drafts().create(userId='me', body=draft).execute()
        return f"Draft created successfully! Draft ID: {draft['id']}"
    except Exception as error:
        return f"Error creating draft: {error}"

def send_email(service, to_email, subject, body):
    """Send an email directly"""
    message = MIMEText(body)
    message['to'] = to_email
    message['subject'] = subject
    
    raw_message = base64.urlsafe_b64encode(message.as_bytes()).decode()
    
    try:
        sent_message = service.users().messages().send(
            userId='me', 
            body={'raw': raw_message}
        ).execute()
        return f"Email sent successfully! Message ID: {sent_message['id']}"
    except Exception as error:
        return f"Error sending email: {error}"<|MERGE_RESOLUTION|>--- conflicted
+++ resolved
@@ -16,13 +16,8 @@
     """Get Gmail API service"""
     # Get the directory where this script is located
     script_dir = os.path.dirname(os.path.abspath(__file__))
-<<<<<<< HEAD
-    token_path = os.path.join(script_dir, 'token.json')
-    credentials_path = os.path.join(script_dir, 'credentials.json')
-=======
     credentials_path = os.path.join(script_dir, 'credentials.json')
     token_path = os.path.join(script_dir, 'token.json')
->>>>>>> 1a8493e4
     
     creds = None
     if os.path.exists(token_path):
