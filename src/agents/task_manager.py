import logging
import sqlite3
import uuid
import json
from datetime import datetime, timezone, timedelta
from typing import Dict, List, Optional, Any
from enum import Enum
from collections import defaultdict
from threading import Lock
import os
from pathlib import Path
import html

# Set up logging
logging.basicConfig(level=logging.INFO)
logger = logging.getLogger(__name__)

class TaskStatus(Enum):
    PENDING = "pending"
    IN_PROGRESS = "in_progress"
    COMPLETED = "completed"
    BLOCKED = "blocked"
    CANCELLED = "cancelled"

class Priority(Enum):
    LOW = "low"
    MEDIUM = "medium"
    HIGH = "high"
    CRITICAL = "critical"

class RecurrenceType(Enum):
    NONE = "none"
    DAILY = "daily"
    WEEKLY = "weekly"
    MONTHLY = "monthly"
    YEARLY = "yearly"

# Constants
SECONDS_PER_HOUR = 3600

class Task:
    def __init__(self, title: str, description: str = "", priority: Priority = Priority.MEDIUM, 
                 assigned_agent: str = None, dependencies: List[str] = None, 
                 due_date: datetime = None, estimated_hours: float = 0.0, 
                 tags: List[str] = None, recurrence_type: RecurrenceType = RecurrenceType.NONE,
                 recurrence_interval: int = 1, completion_criteria: List[str] = None):
        self.id = str(uuid.uuid4())
        self.title = html.escape(title) if title else ""
        self.description = html.escape(description) if description else ""
        self.priority = priority
        self.status = TaskStatus.PENDING
        self.created_at = datetime.now(timezone.utc)
        self.updated_at = datetime.now(timezone.utc)
        self.parent_id = None
        self.assigned_agent = assigned_agent
        self.dependencies = dependencies or []
        self.subtasks = []
        self.due_date = due_date
        self.estimated_hours = estimated_hours
        self.actual_hours = 0.0
        self.progress = 0
        self.tags = tags or []
        
        # Time tracking
        self.time_entries = []
        self.started_at = None
        
        # Recurrence
        if isinstance(recurrence_type, str):
            try:
                self.recurrence_type = RecurrenceType(recurrence_type)
            except ValueError:
                self.recurrence_type = RecurrenceType.NONE
        else:
            self.recurrence_type = recurrence_type
            
        self.recurrence_interval = recurrence_interval
        self.next_occurrence = self._calculate_next_occurrence() if self.recurrence_type != RecurrenceType.NONE else None
        
        # Quality and completion
        self.completion_criteria = completion_criteria or []
        self.quality_score = 0.0
        
        # Analytics
        self.view_count = 0
        self.modification_count = 0
        
        # Milestones
        self.milestones = []
        
        # Notifications
        self.notifications = []
        
        # Calculate dynamic priority
        self.dynamic_priority_score = self._calculate_dynamic_priority()

    def _calculate_dynamic_priority(self) -> float:
        """Calculate a dynamic priority score based on multiple factors"""
        try:
            priority_val = self.priority.value if hasattr(self.priority, 'value') else self.priority
            if isinstance(priority_val, str):
                priority_map = {'critical': 0, 'high': 1, 'medium': 2, 'low': 3}
                priority_val = priority_map.get(priority_val.lower(), 2)
                
            base_score = 5 - priority_val
            
            if self.due_date:
                days_until_due = max(-10, (self.due_date - datetime.now(timezone.utc)).days)
                if days_until_due < 0:
                    due_factor = 3
                elif days_until_due == 0:
                    due_factor = 2
                elif days_until_due <= 2:
                    due_factor = 1.5
                elif days_until_due <= 7:
                    due_factor = 1
                else:
                    due_factor = 0
                base_score += due_factor
                
            dependency_factor = len(self.subtasks) * 0.2
            base_score += dependency_factor
            
            status_val = self.status.value if hasattr(self.status, 'value') else self.status
            if status_val == 'blocked':
                base_score -= 1
            elif status_val == 'in_progress':
                base_score += 0.5
                
            return round(base_score, 2)
        except Exception as e:
            logger.error(f"Error calculating dynamic priority: {e}")
            return 0.0
    
    def to_dict(self) -> Dict[str, Any]:
        """Convert task to dictionary representation"""
        return {
            'id': self.id,
            'title': self.title,
            'description': self.description,
            'priority': self.priority.value,
            'status': self.status.value,
            'created_at': self.created_at.isoformat(),
            'updated_at': self.updated_at.isoformat(),
            'due_date': self.due_date.isoformat() if self.due_date else None,
            'estimated_hours': self.estimated_hours,
            'actual_hours': self.actual_hours,
            'progress': self.progress,
            'tags': self.tags,
            'dependencies': self.dependencies,
            'subtasks': self.subtasks,
            'milestones': self.milestones,
            'time_entries': self.time_entries,
            'dynamic_priority_score': self.dynamic_priority_score
        }

class TaskManager:
    def __init__(self, db_path: str = "tasks.db"):
        self.db_path = self._sanitize_path(db_path)
        self.tasks = {}
        self.lock = Lock()
        self._init_database()
        
    def _sanitize_path(self, path: str) -> str:
        """Sanitize file path to prevent path traversal"""
        safe_path = Path(path).resolve()
        base_dir = Path.cwd()
        try:
            safe_path.relative_to(base_dir)
            return str(safe_path)
        except ValueError:
            logger.warning(f"Path traversal attempt detected: {path}")
            return str(base_dir / "tasks.db")
    
    def _init_database(self):
        """Initialize the database with proper error handling"""
        try:
            with sqlite3.connect(self.db_path) as conn:
                conn.execute('''
                    CREATE TABLE IF NOT EXISTS tasks (
                        id TEXT PRIMARY KEY,
                        title TEXT NOT NULL,
                        description TEXT,
                        priority TEXT,
                        status TEXT,
                        created_at TEXT,
                        updated_at TEXT,
                        data TEXT
                    )
                ''')
                conn.commit()
        except sqlite3.Error as e:
            logger.error(f"Database initialization error: {e}")
            raise
    
    def create_task(self, title: str, **kwargs) -> Optional[str]:
        """Create a new task with proper validation"""
        if not title or not title.strip():
            logger.error("Task title cannot be empty")
            return None
            
        try:
            with self.lock:
                # Filter out invalid parameters that Task constructor doesn't accept
                valid_params = {}
                valid_keys = ['description', 'priority', 'assigned_agent', 'dependencies', 
                             'due_date', 'estimated_hours', 'tags', 'recurrence_type', 
                             'recurrence_interval', 'completion_criteria']
                
                for key, value in kwargs.items():
                    if key in valid_keys:
                        valid_params[key] = value
                
                task = Task(title=title.strip(), **valid_params)
                self.tasks[task.id] = task
                self._save_task(task)
                logger.info(f"Task created: {task.id}")
                return task.id
        except Exception as e:
            logger.error(f"Error creating task: {e}")
            return None
    
    def _save_task(self, task: Task):
        """Save task to database with parameterized queries"""
        try:
            with sqlite3.connect(self.db_path) as conn:
                conn.execute('''
                    INSERT OR REPLACE INTO tasks 
                    (id, title, description, priority, status, created_at, updated_at, data)
                    VALUES (?, ?, ?, ?, ?, ?, ?, ?)
                ''', (
                    task.id,
                    task.title,
                    task.description,
                    task.priority.value,
                    task.status.value,
                    task.created_at.isoformat(),
                    task.updated_at.isoformat(),
                    json.dumps(task.to_dict())
                ))
                conn.commit()
        except sqlite3.Error as e:
            logger.error(f"Database save error: {e}")
            raise
    
    def get_task(self, task_id: str) -> Optional[Task]:
        """Get task by ID with validation"""
        if not task_id:
            return None
            
        with self.lock:
            return self.tasks.get(task_id)
    
    def update_task(self, task_id: str, updates: Dict[str, Any]) -> bool:
        """Update task with validation"""
        if not task_id or not updates:
            return False
            
        try:
<<<<<<< HEAD
            # Extract add_to_queue parameter before creating the Task object
            add_to_queue = kwargs.pop('add_to_queue', True)
            
            task = Task(title, **kwargs)
            self.tasks[task.id] = task
            
            # If this is a subtask, add it to the parent's subtasks list
            if task.parent_id and task.parent_id in self.tasks:
                self.tasks[task.parent_id].subtasks.append(task.id)
=======
            with self.lock:
                task = self.tasks.get(task_id)
                if not task:
                    return False
>>>>>>> 1a8493e4
                
                # Validate and sanitize updates
                for key, value in updates.items():
                    if hasattr(task, key):
                        if key in ['title', 'description'] and isinstance(value, str):
                            setattr(task, key, html.escape(value))
                        else:
                            setattr(task, key, value)
                
                task.updated_at = datetime.now(timezone.utc)
                self._save_task(task)
                return True
        except Exception as e:
            logger.error(f"Error updating task {task_id}: {e}")
            return False
    
    def delete_task(self, task_id: str) -> bool:
        """Delete task with proper error handling"""
        if not task_id:
            return False
            
        try:
            with self.lock:
                if task_id in self.tasks:
                    del self.tasks[task_id]
                    
                with sqlite3.connect(self.db_path) as conn:
                    conn.execute('DELETE FROM tasks WHERE id = ?', (task_id,))
                    conn.commit()
                    
                logger.info(f"Task deleted: {task_id}")
                return True
        except sqlite3.Error as e:
            logger.error(f"Error deleting task {task_id}: {e}")
            return False

    def break_down_task(self, complex_goal: str) -> List[Task]:
        """Break down a complex goal into subtasks"""
        try:
            # Simple task breakdown for demo
            main_task = Task(title=complex_goal, description=f"Main task: {complex_goal}")
            self.tasks[main_task.id] = main_task
            self._save_task(main_task)
            
            # Create some example subtasks
            subtasks = [
                Task(title=f"Research for {complex_goal}", description="Gather information"),
                Task(title=f"Create outline for {complex_goal}", description="Structure the content"),
                Task(title=f"Develop content for {complex_goal}", description="Create the actual content")
            ]
            
            for subtask in subtasks:
                subtask.parent_id = main_task.id
                main_task.subtasks.append(subtask.id)
                self.tasks[subtask.id] = subtask
                self._save_task(subtask)
            
            return [main_task] + subtasks
        except Exception as e:
            logger.error(f"Error breaking down task: {e}")
            return []
    
    def assign_agent(self, task_id: str, agent_name: str) -> bool:
        """Assign an agent to a task"""
        try:
            task = self.get_task(task_id)
            if task:
                task.assigned_agent = agent_name
                self._save_task(task)
                return True
            return False
        except Exception as e:
            logger.error(f"Error assigning agent to task {task_id}: {e}")
            return False
    
    def update_task_status(self, task_id: str, status: str) -> bool:
        """Update task status"""
        try:
            task = self.get_task(task_id)
            if task:
                if hasattr(TaskStatus, status.upper()):
                    task.status = TaskStatus(status)
                    task.updated_at = datetime.now(timezone.utc)
                    self._save_task(task)
                    return True
            return False
        except Exception as e:
            logger.error(f"Error updating task status {task_id}: {e}")
            return False
    
    def update_task_progress(self, task_id: str, progress: int) -> bool:
        """Update task progress"""
        try:
            task = self.get_task(task_id)
            if task:
                task.progress = max(0, min(100, progress))
                task.updated_at = datetime.now(timezone.utc)
                self._save_task(task)
                return True
            return False
        except Exception as e:
            logger.error(f"Error updating task progress {task_id}: {e}")
            return False
    
    def save_to_database(self, task: Task) -> bool:
        """Save task to database (alias for _save_task)"""
        try:
            self._save_task(task)
            return True
        except Exception as e:
            logger.error(f"Error saving task to database: {e}")
            return False
    
    def list_tasks(self, status: str = None, parent_id: str = None) -> List[Dict[str, Any]]:
        """List tasks with optional filtering"""
        try:
            filtered_tasks = []
            for task in self.tasks.values():
                # Apply status filter
                if status and task.status.value != status:
                    continue
                
                # Apply parent_id filter
                if parent_id and task.parent_id != parent_id:
                    continue
                
                filtered_tasks.append(task.to_dict())
            
            return filtered_tasks
        except Exception as e:
            logger.error(f"Error listing tasks: {e}")
            return []

def manage_tasks(state):
    """Main function for task management agent"""
    print("---MANAGE TASKS---")
    user_query = state["user_query"]
    
    # If this is not actually a task-related request, redirect to general chat
    task_keywords = ['task', 'todo', 'to-do', 'create', 'add', 'list', 'manage', 'complete', 'finish']
    if not any(keyword in user_query.lower() for keyword in task_keywords):
        from agents.general_chat import general_chat
        return general_chat(state)
    
    try:
        task_manager = TaskManager()
        
        # Simple task creation for demo
        if "create" in user_query.lower() or "add" in user_query.lower():
            # Extract task title from query (simplified)
            title = user_query.replace("create", "").replace("add", "").strip()
            if title:
                task_id = task_manager.create_task(title)
                if task_id:
                    return {"response": f"Task Manager: Created task '{title}' with ID: {task_id}"}
                else:
                    return {"response": "Task Manager: Failed to create task"}
            else:
                return {"response": "Task Manager: Please provide a task title"}
        
        return {"response": f"Task Manager: I have received your request to: {user_query}"}
        
    except Exception as e:
        logger.error(f"Error in manage_tasks: {e}")
        return {"response": "Task Manager: An error occurred while processing your request"}<|MERGE_RESOLUTION|>--- conflicted
+++ resolved
@@ -246,6 +246,325 @@
     def get_task(self, task_id: str) -> Optional[Task]:
         """Get task by ID with validation"""
         if not task_id:
+    def delete_task(self, task_id: str):
+        """Delete a task from the database"""
+        with sqlite3.connect(self.db_path) as conn:
+            conn.execute('DELETE FROM tasks WHERE id = ?', (task_id,))
+            conn.commit()
+    
+    def backup_database(self, backup_path: str):
+        """Create a backup of the database"""
+        import shutil
+        shutil.copy2(self.db_path, backup_path)
+    
+    def restore_database(self, backup_path: str):
+        """Restore database from backup"""
+        import shutil
+        shutil.copy2(backup_path, self.db_path)
+
+class TaskAnalytics:
+    """Provides analytics and insights for tasks"""
+    
+    def __init__(self, task_manager):
+        self.task_manager = task_manager
+    
+    def get_completion_velocity(self, days: int = 30) -> Dict[str, Any]:
+        """Calculate task completion velocity over the last N days"""
+        cutoff_date = datetime.now(timezone.utc) - timedelta(days=days)
+        completed_tasks = []
+        
+        for task in self.task_manager.tasks.values():
+            if (task.status == TaskStatus.COMPLETED and 
+                task.updated_at >= cutoff_date):
+                completed_tasks.append(task)
+        
+        return {
+            'period_days': days,
+            'completed_count': len(completed_tasks),
+            'velocity_per_day': len(completed_tasks) / days,
+            'avg_completion_time': self._calculate_avg_completion_time(completed_tasks)
+        }
+    
+    def get_agent_performance(self) -> Dict[str, Dict[str, Any]]:
+        """Get performance metrics for each agent"""
+        agent_metrics = defaultdict(lambda: {
+            'assigned_tasks': 0,
+            'completed_tasks': 0,
+            'average_completion_time': 0.0,
+            'quality_score': 0.0
+        })
+        
+        for task in self.task_manager.tasks.values():
+            if task.assigned_agent:
+                agent = task.assigned_agent
+                agent_metrics[agent]['assigned_tasks'] += 1
+                
+                # Handle both enum and string status values
+                task_status = task.status.value if hasattr(task.status, 'value') else task.status
+                if task_status == 'completed':
+                    agent_metrics[agent]['completed_tasks'] += 1
+                    agent_metrics[agent]['quality_score'] += task.quality_score
+        
+        # Calculate averages
+        for agent, metrics in agent_metrics.items():
+            if metrics['completed_tasks'] > 0:
+                metrics['completion_rate'] = metrics['completed_tasks'] / metrics['assigned_tasks']
+                metrics['quality_score'] /= metrics['completed_tasks']
+            else:
+                metrics['completion_rate'] = 0
+                
+        return dict(agent_metrics)
+    
+    def get_overdue_tasks(self) -> List[Task]:
+        """Get all overdue tasks"""
+        overdue = []
+        for task in self.task_manager.tasks.values():
+            # Handle both enum and string status values
+            task_status = task.status.value if hasattr(task.status, 'value') else task.status
+            if task.is_overdue() and task_status not in ['completed', 'cancelled']:
+                overdue.append(task)
+        
+        # Sort by how overdue they are
+        return sorted(overdue, key=lambda t: t.due_date if t.due_date else datetime.max.replace(tzinfo=timezone.utc))
+    
+    def get_blocked_tasks(self) -> List[Task]:
+        """Get all blocked tasks with their blocking reasons"""
+        blocked = []
+        for task in self.task_manager.tasks.values():
+            # Handle both enum and string status values
+            task_status = task.status.value if hasattr(task.status, 'value') else task.status
+            if task_status == 'blocked':
+                blocked.append(task)
+        return blocked
+    
+    def _calculate_avg_completion_time(self, tasks: List[Task]) -> float:
+        """Calculate average completion time for a list of tasks"""
+        if not tasks:
+            return 0.0
+            
+        total_time = sum(
+            (task.updated_at - task.created_at).total_seconds() / 3600  # Convert to hours
+            for task in tasks
+        )
+        return total_time / len(tasks)
+    
+    def generate_burndown_chart_data(self, project_tasks: List[Task]) -> Dict[str, List]:
+        """Generate data for burndown chart visualization"""
+        # This would be used with a plotting library like matplotlib
+        dates = []
+        remaining_tasks = []
+        
+        # Sort tasks by creation date
+        sorted_tasks = sorted(project_tasks, key=lambda t: t.created_at)
+        
+        if not sorted_tasks:
+            return {'dates': [], 'remaining': []}
+            
+        start_date = sorted_tasks[0].created_at.date()
+        end_date = datetime.now(timezone.utc).date()
+        
+        current_date = start_date
+        while current_date <= end_date:
+            # Count tasks remaining on this date
+            remaining = sum(
+                1 for task in project_tasks 
+                if (task.created_at.date() <= current_date and 
+                    (task.status != TaskStatus.COMPLETED or 
+                     task.updated_at.date() > current_date))
+            )
+            
+            dates.append(current_date.isoformat())
+            remaining_tasks.append(remaining)
+            current_date += timedelta(days=1)
+            
+        return {'dates': dates, 'remaining': remaining_tasks}
+
+class TaskManager:
+    """Enhanced Task Manager with advanced features"""
+    
+    def __init__(self, supervisor=None):
+        self.tasks: Dict[str, Task] = {}
+        self.supervisor = supervisor
+        self.db_manager = DatabaseManager()
+        self.analytics = TaskAnalytics(self)
+        self._lock = threading.Lock()
+        
+        # Load existing tasks from database
+        self._load_tasks_from_db()
+        
+        # Task templates
+        self.task_templates = {}
+        
+        # Notification system
+        self.notification_queue = deque()
+        
+        # Start background processes
+        self._start_background_processes()
+    
+    def _load_tasks_from_db(self):
+        """Load all tasks from the database on startup"""
+        try:
+            self.tasks = self.db_manager.load_all_tasks()
+            print(f"Loaded {len(self.tasks)} tasks from database")
+        except Exception as e:
+            print(f"Error loading tasks from database: {e}")
+            self.tasks = {}
+    
+    def _start_background_processes(self):
+        """Start background threads for maintenance tasks"""
+        # Start notification checker
+        notification_thread = threading.Thread(target=self._notification_checker, daemon=True)
+        notification_thread.start()
+        
+        # Start recurring task scheduler
+        scheduler_thread = threading.Thread(target=self._recurring_task_scheduler, daemon=True)
+        scheduler_thread.start()
+        
+        # Start priority updater
+        priority_thread = threading.Thread(target=self._priority_updater, daemon=True)
+        priority_thread.start()
+    
+    def _notification_checker(self):
+        """Background process to check for notifications"""
+        while True:
+            try:
+                self._check_deadline_notifications()
+                self._check_stuck_tasks()
+                time.sleep(300)  # Check every 5 minutes
+            except Exception as e:
+                print(f"Error in notification checker: {e}")
+                time.sleep(60)
+    
+    def _recurring_task_scheduler(self):
+        """Background process to handle recurring tasks"""
+        while True:
+            try:
+                self._process_recurring_tasks()
+                time.sleep(3600)  # Check every hour
+            except Exception as e:
+                print(f"Error in recurring task scheduler: {e}")
+                time.sleep(300)
+    
+    def _priority_updater(self):
+        """Background process to update dynamic priorities"""
+        while True:
+            try:
+                self._update_all_priorities()
+                time.sleep(1800)  # Update every 30 minutes
+            except Exception as e:
+                print(f"Error in priority updater: {e}")
+                time.sleep(300)
+    
+    def _check_deadline_notifications(self):
+        """Check for approaching deadlines and create notifications"""
+        now = datetime.now(timezone.utc)
+        
+        for task in self.tasks.values():
+            if not task.due_date or task.status in [TaskStatus.COMPLETED, TaskStatus.CANCELLED]:
+                continue
+                
+            days_until_due = (task.due_date - now).days
+            
+            # Create notifications for different time thresholds
+            if days_until_due < 0:  # Overdue
+                task.add_notification(
+                    f"Task '{task.title}' is {abs(days_until_due)} days overdue!",
+                    "error"
+                )
+            elif days_until_due == 0:  # Due today
+                task.add_notification(
+                    f"Task '{task.title}' is due today!",
+                    "warning"
+                )
+            elif days_until_due == 1:  # Due tomorrow
+                task.add_notification(
+                    f"Task '{task.title}' is due tomorrow",
+                    "info"
+                )
+    
+    def _check_stuck_tasks(self):
+        """Check for tasks that haven't been updated in a while"""
+        now = datetime.now(timezone.utc)
+        stuck_threshold = timedelta(days=3)
+        
+        for task in self.tasks.values():
+            if (task.status == TaskStatus.IN_PROGRESS and 
+                now - task.updated_at > stuck_threshold):
+                task.add_notification(
+                    f"Task '{task.title}' has been in progress for {(now - task.updated_at).days} days without updates",
+                    "warning"
+                )
+    
+    def _process_recurring_tasks(self):
+        """Process recurring tasks and create new instances if needed"""
+        now = datetime.now(timezone.utc)
+        
+        for task in list(self.tasks.values()):
+            if (task.recurrence_type != RecurrenceType.NONE and 
+                task.status == TaskStatus.COMPLETED and
+                task.next_occurrence and
+                now >= task.next_occurrence):
+                
+                # Create new recurring instance
+                new_task = task.create_recurring_instance()
+                if new_task:
+                    self.tasks[new_task.id] = new_task
+                    self.db_manager.save_task(new_task)
+                    
+                    # Update the original task's next occurrence
+                    task.next_occurrence = task._calculate_next_occurrence()
+                    self.db_manager.save_task(task)
+    
+    def _update_all_priorities(self):
+        """Update dynamic priorities for all tasks"""
+        with self._lock:
+            for task in self.tasks.values():
+                if task.status not in [TaskStatus.COMPLETED, TaskStatus.CANCELLED]:
+                    task.update_dynamic_priority()
+                    # Save to database periodically
+                    if task.modification_count % 5 == 0:  # Save every 5 modifications
+                        self.db_manager.save_task(task)
+        
+    def create_task(self, title: str, **kwargs) -> Optional[Task]:
+        """
+        Create a new task and add it to the supervisor's queue if available
+        
+        Args:
+            title: The title of the task
+            **kwargs: Additional task attributes
+            
+        Returns:
+            The created task if successful, None otherwise
+        """
+        try:
+            # Extract add_to_queue parameter before creating the Task object
+            add_to_queue = kwargs.pop('add_to_queue', True)
+            
+            task = Task(title, **kwargs)
+            self.tasks[task.id] = task
+            
+            # If this is a subtask, add it to the parent's subtasks list
+            if task.parent_id and task.parent_id in self.tasks:
+                self.tasks[task.parent_id].subtasks.append(task.id)
+                
+            # Only add to supervisor queue if explicitly requested and not a subtask
+            if self.supervisor is not None and add_to_queue and not task.parent_id:
+                task_data = {
+                    'id': task.id,
+                    'query': task.title,
+                    'description': task.description,
+                    'priority': task.priority,
+                    'parent_id': task.parent_id,
+                    'dependencies': task.dependencies,
+                    'status': task.status,
+                    'type': 'task'  # Explicitly mark as a task type
+                }
+                self.supervisor.add_task(task_data)
+                
+            return task
+            
+        except Exception as e:
+            print(f"Error creating task: {e}")
             return None
             
         with self.lock:
@@ -257,22 +576,10 @@
             return False
             
         try:
-<<<<<<< HEAD
-            # Extract add_to_queue parameter before creating the Task object
-            add_to_queue = kwargs.pop('add_to_queue', True)
-            
-            task = Task(title, **kwargs)
-            self.tasks[task.id] = task
-            
-            # If this is a subtask, add it to the parent's subtasks list
-            if task.parent_id and task.parent_id in self.tasks:
-                self.tasks[task.parent_id].subtasks.append(task.id)
-=======
             with self.lock:
                 task = self.tasks.get(task_id)
                 if not task:
                     return False
->>>>>>> 1a8493e4
                 
                 # Validate and sanitize updates
                 for key, value in updates.items():
