import collections
import threading
import time
from graph_setup import build_graph
from agents.router import route_request
from agents.task_manager import TaskManager

class AgentSupervisor:
    def __init__(self):
        self.task_queue = collections.deque()
        self.agents = {
            "task_manager": "idle",
            "prioritization_engine": "idle",
            "calendar_orchestrator": "idle",
            "email_triage": "idle",
            "focus_support": "idle",
            "smart_reminders": "idle",
            "sub_agents": "idle",
            "analytics_dashboard": "idle",
        }
        self.conversation_history = []
        self.context = {}
        self.graph = build_graph()
        self.lock = threading.Lock()
        self.stop_event = threading.Event()
        self.task_complete_event = threading.Event()
        self.task_complete_event.set()  # Initially set to allow the first prompt
        self.task_manager = TaskManager(supervisor=self)  # Initialize the task manager
        self.dispatcher_thread = threading.Thread(target=self._dispatch_loop)
        self.dispatcher_thread.daemon = True
        self.dispatcher_thread.start()

    def add_task(self, task_data):
        """
        Add a task to the queue
        
        Args:
            task_data: Dictionary containing task information
                - If it's a string, it's treated as a simple query
                - If it's a dict, it should contain at least 'query' key
        """
        self.task_complete_event.clear()
<<<<<<< HEAD
        self.task_queue.append(user_query)
        print(f"\n[INBOX] Task added to queue: '{user_query}'")
=======
        
        # Handle both string queries and task data dictionaries
        if isinstance(task_data, str):
            task_data = {'query': task_data, 'type': 'query'}
        elif isinstance(task_data, dict) and 'query' not in task_data and 'id' in task_data:
            # If it's a task from the task manager without a query field
            task_data['query'] = task_data.get('title', '')
            
        self.task_queue.append(task_data)
        print(f"\n📥 Task added to queue: '{task_data.get('query', 'No query')}'")
        
    def handle_complex_goal(self, complex_goal):
        """
        Break down a complex goal into subtasks and add them to the queue
        
        Args:
            complex_goal: The complex goal to break down
        """
        print(f"🔍 Breaking down complex goal: '{complex_goal}'")
        tasks = self.task_manager.break_down_task(complex_goal)
        
        if tasks and len(tasks) > 0 and tasks[0] is not None:
            parent_task = tasks[0]
            print(f"📋 Created parent task: '{parent_task.title}' with {len(tasks)-1} subtasks")
            
            # For each subtask, determine the best agent and add it to the queue
            for subtask in tasks[1:]:
                if subtask is None:
                    continue
                    
                agent = self._determine_agent_for_subtask(subtask.title)
                self.task_manager.assign_agent(subtask.id, agent)
                
                # Add the subtask to the queue
                task_data = subtask.to_dict()
                task_data['query'] = subtask.title
                task_data['type'] = 'task'
                self.add_task(task_data)
                
                print(f"  - Subtask '{subtask.title}' assigned to agent '{agent}'")
        else:
            print("❌ Failed to break down the complex goal")
            # Create a simple task as fallback
            task = self.task_manager.create_task(
                title=complex_goal,
                description="Complex goal that couldn't be broken down",
                status="pending"
            )
            
            if task:
                # Determine the best agent for this task
                agent = self._determine_agent_for_subtask(complex_goal)
                self.task_manager.assign_agent(task.id, agent)
                
                # Add the task to the queue
                task_data = task.to_dict()
                task_data['query'] = complex_goal
                task_data['type'] = 'task'
                self.add_task(task_data)
            
    def _determine_agent_for_subtask(self, subtask_title):
        """
        Determine the best agent for a subtask based on its title/description
        
        Args:
            subtask_title: The title of the subtask
            
        Returns:
            The name of the agent to assign the subtask to
        """
        return route_request(subtask_title)
>>>>>>> a3cfb5a9

    def _dispatch_loop(self):
        while not self.stop_event.is_set():
            if self.task_queue:
<<<<<<< HEAD
                user_query = self.task_queue.popleft()
                print(f"[PROCESSING] Processing task: '{user_query}'")
                routed_agent = route_request(user_query)
=======
                task_metadata = self.task_queue.popleft()
                
                # Extract query from task metadata
                if isinstance(task_metadata, str):
                    user_query = task_metadata
                    task_metadata = {'query': user_query, 'type': 'query'}
                else:
                    user_query = task_metadata.get('query', '')
                    
                # Skip empty queries
                if not user_query:
                    continue
                    
                print(f"🔄 Processing task: '{user_query}'")
                
                # If this is a task with an assigned agent, use that agent
                if task_metadata.get('type') == 'task' and task_metadata.get('assigned_agent'):
                    routed_agent = task_metadata.get('assigned_agent')
                else:
                    # Otherwise, route the request based on the query
                    routed_agent = route_request(user_query)
                    
>>>>>>> a3cfb5a9
                print(f"  - Task routed to: **{routed_agent}**")
                
                # Update task status if it's a managed task
                task_id = task_metadata.get('id')
                if task_id and hasattr(self, 'task_manager'):
                    self.task_manager.update_task_status(task_id, 'in_progress')
                    # Save the updated task to database
                    task = self.task_manager.get_task(task_id)
                    if task:
                        self.task_manager.save_to_database(task)

                # Try to assign the agent, with a maximum number of retries
                agent_is_busy = True
                retry_count = 0
                max_retries = 5  # Maximum number of retries to prevent infinite loops
                
                while agent_is_busy and retry_count < max_retries:
                    with self.lock:
                        if self.agents.get(routed_agent) == "idle":
                            self.agents[routed_agent] = "busy"
                            agent_is_busy = False
                        
                    if agent_is_busy:
<<<<<<< HEAD
                        print(f"  - [WAITING] Agent '{routed_agent}' is busy. Waiting...")
                        time.sleep(5) # Wait for the agent to become free
=======
                        print(f"  - ⏳ Agent '{routed_agent}' is busy. Waiting... (Attempt {retry_count + 1}/{max_retries})")
                        time.sleep(5)  # Wait for the agent to become free
                        retry_count += 1
                
                # If we've reached max retries, skip this task
                if agent_is_busy:
                    print(f"  - ❌ Agent '{routed_agent}' is still busy after {max_retries} attempts. Skipping task.")
                    if task_id and hasattr(self, 'task_manager'):
                        self.task_manager.update_task_status(task_id, 'blocked')
                        # Save the updated task to database
                        task = self.task_manager.get_task(task_id)
                        if task:
                            self.task_manager.save_to_database(task)
                    continue
>>>>>>> a3cfb5a9

                print(f"  - [BUSY] Agent '{routed_agent}' is now **busy**.")
                try:
<<<<<<< HEAD
                    # Create state with conversation history and context
                    state = {
                        "user_query": user_query, 
                        "routed_agent": routed_agent,
                        "conversation_history": self.conversation_history,
                        "context": self.context
                    }
                    response = self.graph.invoke(state)
                    
                    # Update conversation history
                    self.conversation_history.append({
                        "user_query": user_query,
                        "agent": routed_agent,
                        "response": response.get('response', 'No response'),
                        "timestamp": time.time()
                    })
                    
                    # Update context if agent provided any
                    if 'context' in response:
                        self.context.update(response['context'])
                    
=======
                    # Include the full task metadata in the graph invocation
                    graph_input = {
                        "user_query": user_query,
                        "routed_agent": routed_agent,
                        "task_metadata": task_metadata
                    }
                    
                    response = self.graph.invoke(graph_input)
>>>>>>> a3cfb5a9
                    print(f"BuddyAI: {response.get('response', 'No response from agent.')}")
                    
                    # Update task status if it's a managed task
                    if task_id and hasattr(self, 'task_manager'):
                        self.task_manager.update_task_status(task_id, 'completed')
                        self.task_manager.update_task_progress(task_id, 100)
                        # Save the updated task to database
                        task = self.task_manager.get_task(task_id)
                        if task:
                            self.task_manager.save_to_database(task)
                finally:
                    with self.lock:
                        self.agents[routed_agent] = "idle"
                        print(f"  - [IDLE] Agent '{routed_agent}' is now **idle**.")
                    print("\n" + "="*80 + "\n")
                    self.task_complete_event.set()
            else:
                time.sleep(1)

    def stop(self):
        self.stop_event.set()
        self.task_complete_event.set() # Unblock main thread if waiting
        self.dispatcher_thread.join()
        
    def list_tasks(self, status=None, parent_id=None):
        """
        List all tasks, optionally filtered by status and/or parent_id
        
        Args:
            status: Filter tasks by status (pending, in_progress, completed, blocked)
            parent_id: Filter tasks by parent_id
            
        Returns:
            A formatted string with the list of tasks
        """
        if hasattr(self, 'task_manager'):
            tasks = self.task_manager.list_tasks(status, parent_id)
            
            if not tasks:
                return "No tasks found."
                
            result = "📋 Task List:\n"
            for task in tasks:
                status_emoji = {
                    "pending": "⏳",
                    "in_progress": "🔄",
                    "completed": "✅",
                    "blocked": "🚫",
                    "assigned": "📌"
                }.get(task.get('status', 'pending'), "⏳")
                
                agent = f" [Agent: {task.get('assigned_agent')}]" if task.get('assigned_agent') else ""
                progress = f" - {task.get('progress')}%" if task.get('progress') > 0 else ""
                
                result += f"\n{status_emoji} {task.get('title')}{agent}{progress}"
                
                # Add description if available
                if task.get('description'):
                    result += f"\n   {task.get('description')}"
                    
                # Add subtasks if available
                if task.get('subtasks'):
                    subtasks = []
                    for subtask_id in task.get('subtasks', []):
                        subtask = self.task_manager.get_task(subtask_id)
                        if subtask:
                            subtask_status = {
                                "pending": "⏳",
                                "in_progress": "🔄",
                                "completed": "✅",
                                "blocked": "🚫",
                                "assigned": "📌"
                            }.get(subtask.status.value if hasattr(subtask.status, 'value') else subtask.status, "⏳")
                            subtasks.append(f"\n   - {subtask_status} {subtask.title}")
                    if subtasks:
                        result += "\n   Subtasks:" + "".join(subtasks)
                        
            return result
        else:
            return "Task manager not initialized."
<|MERGE_RESOLUTION|>--- conflicted
+++ resolved
@@ -40,10 +40,6 @@
                 - If it's a dict, it should contain at least 'query' key
         """
         self.task_complete_event.clear()
-<<<<<<< HEAD
-        self.task_queue.append(user_query)
-        print(f"\n[INBOX] Task added to queue: '{user_query}'")
-=======
         
         # Handle both string queries and task data dictionaries
         if isinstance(task_data, str):
@@ -115,16 +111,10 @@
             The name of the agent to assign the subtask to
         """
         return route_request(subtask_title)
->>>>>>> a3cfb5a9
 
     def _dispatch_loop(self):
         while not self.stop_event.is_set():
             if self.task_queue:
-<<<<<<< HEAD
-                user_query = self.task_queue.popleft()
-                print(f"[PROCESSING] Processing task: '{user_query}'")
-                routed_agent = route_request(user_query)
-=======
                 task_metadata = self.task_queue.popleft()
                 
                 # Extract query from task metadata
@@ -147,7 +137,6 @@
                     # Otherwise, route the request based on the query
                     routed_agent = route_request(user_query)
                     
->>>>>>> a3cfb5a9
                 print(f"  - Task routed to: **{routed_agent}**")
                 
                 # Update task status if it's a managed task
@@ -171,10 +160,6 @@
                             agent_is_busy = False
                         
                     if agent_is_busy:
-<<<<<<< HEAD
-                        print(f"  - [WAITING] Agent '{routed_agent}' is busy. Waiting...")
-                        time.sleep(5) # Wait for the agent to become free
-=======
                         print(f"  - ⏳ Agent '{routed_agent}' is busy. Waiting... (Attempt {retry_count + 1}/{max_retries})")
                         time.sleep(5)  # Wait for the agent to become free
                         retry_count += 1
@@ -189,33 +174,9 @@
                         if task:
                             self.task_manager.save_to_database(task)
                     continue
->>>>>>> a3cfb5a9
 
                 print(f"  - [BUSY] Agent '{routed_agent}' is now **busy**.")
                 try:
-<<<<<<< HEAD
-                    # Create state with conversation history and context
-                    state = {
-                        "user_query": user_query, 
-                        "routed_agent": routed_agent,
-                        "conversation_history": self.conversation_history,
-                        "context": self.context
-                    }
-                    response = self.graph.invoke(state)
-                    
-                    # Update conversation history
-                    self.conversation_history.append({
-                        "user_query": user_query,
-                        "agent": routed_agent,
-                        "response": response.get('response', 'No response'),
-                        "timestamp": time.time()
-                    })
-                    
-                    # Update context if agent provided any
-                    if 'context' in response:
-                        self.context.update(response['context'])
-                    
-=======
                     # Include the full task metadata in the graph invocation
                     graph_input = {
                         "user_query": user_query,
@@ -224,7 +185,6 @@
                     }
                     
                     response = self.graph.invoke(graph_input)
->>>>>>> a3cfb5a9
                     print(f"BuddyAI: {response.get('response', 'No response from agent.')}")
                     
                     # Update task status if it's a managed task
